--- conflicted
+++ resolved
@@ -37,7 +37,7 @@
 #   - dist-clean - superset of 'clean' that also removes persistent state
 
 PROJECT_NAME   = hyperledger/fabric
-BASE_VERSION   = 0.6.1-preview
+BASE_VERSION   = 0.7.0
 IS_RELEASE     = false
 
 ifneq ($(IS_RELEASE),true)
@@ -51,16 +51,12 @@
 GO_LDFLAGS = -X github.com/hyperledger/fabric/metadata.Version=$(PROJECT_VERSION)
 CGO_FLAGS = CGO_CFLAGS=" " CGO_LDFLAGS="-lrocksdb -lstdc++ -lm -lz -lbz2 -lsnappy"
 UID = $(shell id -u)
-<<<<<<< HEAD
 ARCH=$(shell uname -m)
-CHAINTOOL_RELEASE=v0.9.0
+CHAINTOOL_RELEASE=v0.9.1
 BASEIMAGE_RELEASE=$(shell cat ./.baseimage-release)
 
 DOCKER_TAG=$(ARCH)-$(PROJECT_VERSION)
 BASE_DOCKER_TAG=$(ARCH)-$(BASEIMAGE_RELEASE)
-=======
-CHAINTOOL_RELEASE=v0.9.1
->>>>>>> 4173eddb
 
 EXECUTABLES = go docker git curl
 K := $(foreach exec,$(EXECUTABLES),\
